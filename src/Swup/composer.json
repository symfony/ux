--- conflicted
+++ resolved
@@ -21,12 +21,6 @@
         "symfony/flex": "<1.13"
     },
     "extra": {
-<<<<<<< HEAD
-        "branch-alias": {
-            "dev-main": "1.4-dev"
-        },
-=======
->>>>>>> 013d45ad
         "thanks": {
             "name": "symfony/ux",
             "url": "https://github.com/symfony/ux"
