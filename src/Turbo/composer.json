{
    "name": "symfony/ux-turbo",
    "type": "symfony-bundle",
    "description": "Hotwire Turbo integration for Symfony",
    "keywords": [
        "symfony-ux",
        "turbo",
        "hotwire",
        "javascript",
        "turbo-stream",
        "mercure"
    ],
    "homepage": "https://symfony.com",
    "license": "MIT",
    "authors": [
        {
            "name": "Kévin Dunglas",
            "email": "kevin@dunglas.fr"
        },
        {
            "name": "Symfony Community",
            "homepage": "https://symfony.com/contributors"
        }
    ],
    "autoload": {
        "psr-4": {
            "Symfony\\UX\\Turbo\\": ""
        },
        "exclude-from-classmap": [
            "/Tests/"
        ]
    },
    "autoload-dev": {
        "psr-4": {
            "App\\": "Tests/app/"
        }
    },
    "require": {
        "php": ">=7.2.5",
        "symfony/webpack-encore-bundle": "^1.11"
    },
    "require-dev": {
        "doctrine/annotations": "^1.12",
        "doctrine/doctrine-bundle": "^2.2",
<<<<<<< HEAD
        "doctrine/orm": "^2.8 | 3.0",
=======
        "doctrine/orm": "^2.8.0",
>>>>>>> 013d45ad
        "phpstan/phpstan": "^0.12",
        "symfony/debug-bundle": "^5.2|^6.0",
        "symfony/form": "^5.2|^6.0",
        "symfony/framework-bundle": "^5.2|^6.0",
        "symfony/mercure-bundle": "^0.3",
        "symfony/messenger": "^5.2|^6.0",
        "symfony/panther": "^1.0|^2.0",
        "symfony/phpunit-bridge": "^5.2.1|^6.0",
        "symfony/property-access": "^5.2|^6.0",
        "symfony/security-core": "^5.2|^6.0",
        "symfony/stopwatch": "^5.2|^6.0",
        "symfony/twig-bundle": "^5.2|^6.0",
        "symfony/web-profiler-bundle": "^5.2|^6.0"
    },
    "conflict": {
        "symfony/flex": "<1.13"
    },
    "extra": {
<<<<<<< HEAD
        "branch-alias": {
            "dev-main": "1.4-dev"
        },
=======
>>>>>>> 013d45ad
        "thanks": {
            "name": "symfony/ux",
            "url": "https://github.com/symfony/ux"
        }
    },
    "minimum-stability": "dev"
}<|MERGE_RESOLUTION|>--- conflicted
+++ resolved
@@ -42,11 +42,7 @@
     "require-dev": {
         "doctrine/annotations": "^1.12",
         "doctrine/doctrine-bundle": "^2.2",
-<<<<<<< HEAD
         "doctrine/orm": "^2.8 | 3.0",
-=======
-        "doctrine/orm": "^2.8.0",
->>>>>>> 013d45ad
         "phpstan/phpstan": "^0.12",
         "symfony/debug-bundle": "^5.2|^6.0",
         "symfony/form": "^5.2|^6.0",
@@ -65,12 +61,6 @@
         "symfony/flex": "<1.13"
     },
     "extra": {
-<<<<<<< HEAD
-        "branch-alias": {
-            "dev-main": "1.4-dev"
-        },
-=======
->>>>>>> 013d45ad
         "thanks": {
             "name": "symfony/ux",
             "url": "https://github.com/symfony/ux"
