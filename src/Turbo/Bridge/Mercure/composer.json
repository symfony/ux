{
    "name": "symfony/ux-turbo-mercure",
    "type": "library",
    "description": "Mercure bridge for Symfony UX Turbo",
    "keywords": [
        "symfony-ux",
        "turbo",
        "hotwire",
        "mercure"
    ],
    "homepage": "https://symfony.com",
    "license": "MIT",
    "authors": [
        {
            "name": "Kévin Dunglas",
            "email": "kevin@dunglas.fr"
        },
        {
            "name": "Symfony Community",
            "homepage": "https://symfony.com/contributors"
        }
    ],
    "autoload": {
        "psr-4": {
            "Symfony\\UX\\Turbo\\Bridge\\Mercure\\": ""
        }
    },
    "require": {
        "php": ">=7.2.5",
        "symfony/mercure-bundle": "^0.3",
        "symfony/twig-bundle": "^5.2|^6.0",
        "symfony/ux-turbo": "^1.3"
    },
    "extra": {
<<<<<<< HEAD
        "branch-alias": {
            "dev-main": "1.4-dev"
        },
=======
>>>>>>> 013d45ad
        "thanks": {
            "name": "symfony/ux-turbo",
            "url": "https://github.com/symfony/ux"
        }
    },
    "minimum-stability": "dev"
}<|MERGE_RESOLUTION|>--- conflicted
+++ resolved
@@ -32,12 +32,6 @@
         "symfony/ux-turbo": "^1.3"
     },
     "extra": {
-<<<<<<< HEAD
-        "branch-alias": {
-            "dev-main": "1.4-dev"
-        },
-=======
->>>>>>> 013d45ad
         "thanks": {
             "name": "symfony/ux-turbo",
             "url": "https://github.com/symfony/ux"
