--- conflicted
+++ resolved
@@ -40,12 +40,6 @@
         "symfony/var-dumper": "^4.4.17|^5.0|^6.0"
     },
     "extra": {
-<<<<<<< HEAD
-        "branch-alias": {
-            "dev-main": "1.4-dev"
-        },
-=======
->>>>>>> 013d45ad
         "thanks": {
             "name": "symfony/ux",
             "url": "https://github.com/symfony/ux"
